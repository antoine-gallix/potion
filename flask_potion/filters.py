from werkzeug.utils import cached_property

from .schema import Schema
from .utils import get_value
<<<<<<< HEAD
from .fields import Integer, Boolean, Number, String, Array, ToOne, ToMany, Date, DateTime, DateString, DateTimeString, Uri, ItemUri
=======
from .fields import Integer, Boolean, Number, String, Array, ToOne, ToMany, Date, DateTime, DateString, DateTimeString, \
    Custom
>>>>>>> d52e8f52


class BaseFilter(Schema):
    """
    Base-class for all filter types. Filters are specified on a field-level. Each backend implements its own filters and
    defaults. Custom filters can be specified using the ``ModelResource.Meta.filter`` configuration.

    *Named and unnamed filters:*

    :class:`EqualFilter` is a special filter type. This is because an equality condition is can be written in the format
    ``{"property": condition}``, whereas every other filter needs to be written as
    ``{"property": {"$filter": condition}}``. To implement this, a filter can be either named or unnamed.

    Due to the way the equality comparison is done, users need to be watchful when comparing objects. Some
    object comparisons can be ambiguous, e.g. ``{"foo": {"$foo": "bar"}}``. If a condition contains an object with
    exactly one property, the name of the property will be matched against all valid filters for that field. If
    necessary, the equality filter can be declared explicitly to avoid comparing against the wrong filter,
    e.g. ``{"foo": {"$eq": {"$foo": "bar"}}}``.

    Multiple filters can have the same filter name so long as they are not valid for the same field types. For example,
    :class:`StringContainsFilter` for strings and :class:`ContainsFilter` for arrays.

    .. attribute:: attribute

        Attribute to filter on. Defaults to ``field.attribute``.

    .. attribute:: field

        Field to filter on.

    .. attribute:: name

        Name of the filter as specified in the ``where`` object in the GET request. A filter ``foo`` on field ``field``
        is specified as: `?where={"field": {"$foo": filter-expression}}`
    """

    def __init__(self, name, field=None, attribute=None):
        self.attribute = attribute or field.attribute
        self.field = field
        self.name = name

    def op(self, a, b):
        """
        Matches an attribute of an item ``a`` against a value ``b`` provided by the user.

        :param a: item's attribute's value
        :param b: value filtered by
        :return: ``True`` on match, ``False`` otherwise
        """
        raise NotImplemented()

    @property
    def filter_field(self):
        return self.field

    def _schema(self):
        return self.filter_field.request

    def _convert(self, value):
        return self.filter_field.convert(value)

    def convert(self, instance):
        if self.name is None:
            return Condition(self.attribute, self, self._convert(instance))
        else:
            return Condition(self.attribute, self, self._convert(instance["${}".format(self.name)]))

    def schema(self):
        """
        Returns the schema for this filter.

        This depends on the name of the filter. If the filter is named, it needs to be formatted as `{"$name": schema}`.
        Usually the equality filter is unnamed and all other filters are named.

        """
        schema = simplify_schema_for_filter(self._schema())

        if self.name is None:
            return schema
        return {
            "type": "object",
            "properties": {
                "${}".format(self.name): schema
            },
            "required": ["${}".format(self.name)],
            "additionalProperties": False
        }


class EqualFilter(BaseFilter):
    def op(self, a, b):
        return a == b


class NotEqualFilter(BaseFilter):
    def op(self, a, b):
        return a != b


class NumberBaseFilter(BaseFilter):

    @cached_property
    def filter_field(self):
        if isinstance(self.field, (Date, DateTime, DateString, DateTimeString)):
            return self.field
        return Number()


class LessThanFilter(NumberBaseFilter):
    def op(self, a, b):
        return a < b


class GreaterThanFilter(NumberBaseFilter):
    def op(self, a, b):
        return a > b


class LessThanEqualFilter(NumberBaseFilter):
    def op(self, a, b):
        return a <= b


class GreaterThanEqualFilter(NumberBaseFilter):
    def op(self, a, b):
        return a >= b


class InFilter(BaseFilter):
    min_items = 0

    @cached_property
    def filter_field(self):
        return Array(self.field,
                     min_items=self.min_items,
                     unique=True)

    def op(self, a, b):
        return a in b


class ContainsFilter(BaseFilter):
    @cached_property
    def filter_field(self):
        return self.field.container

    def op(self, a, b):
        return hasattr(a, '__iter__') and b in a


class StringBaseFilter(BaseFilter):
    @cached_property
    def filter_field(self):
        return String(min_length=1)


class StringContainsFilter(StringBaseFilter):
    def op(self, a, b):
        return a and b in a


class StringIContainsFilter(BaseFilter):
    @cached_property
    def filter_field(self):
        return String(min_length=1)

    def op(self, a, b):
        return a and b.lower() in a.lower()


class StartsWithFilter(StringBaseFilter):
    def op(self, a, b):
        return a.startswith(b)


class IStartsWithFilter(StringBaseFilter):
    def op(self, a, b):
        return a.lower().startswith(b.lower())


class EndsWithFilter(StringBaseFilter):
    def op(self, a, b):
        return a.endswith(b)


class IEndsWithFilter(StringBaseFilter):
    def op(self, a, b):
        return a.lower().endswith(b.lower())


class DateBetweenFilter(BaseFilter):
    @cached_property
    def filter_field(self):
        return Array(self.field,
                     min_items=2,
                     max_items=2)

    def op(self, a, b):
        before, after = b
        return before <= a <= after


EQUALITY_FILTER_NAME = 'eq'

FILTER_NAMES = (
    (EqualFilter, None),
    (EqualFilter, 'eq'),
    (NotEqualFilter, 'ne'),
    (LessThanFilter, 'lt'),
    (LessThanEqualFilter, 'lte'),
    (GreaterThanFilter, 'gt'),
    (GreaterThanEqualFilter, 'gte'),
    (InFilter, 'in'),
    (ContainsFilter, 'contains'),
    (StringContainsFilter, 'contains'),
    (StringIContainsFilter, 'icontains'),
    (StartsWithFilter, 'startswith'),
    (IStartsWithFilter, 'istartswith'),
    (EndsWithFilter, 'endswith'),
    (IEndsWithFilter, 'iendswith'),
    (DateBetweenFilter, 'between'),
)

FILTERS_BY_TYPE = (
    (Uri, (
        EqualFilter,
        NotEqualFilter,
        InFilter
    )),
    (ItemUri, (
        EqualFilter,
        NotEqualFilter,
        InFilter
    )),
    (Boolean, (
        EqualFilter,
        NotEqualFilter,
        InFilter
    )),
    (Integer, (
        EqualFilter,
        NotEqualFilter,
        LessThanFilter,
        LessThanEqualFilter,
        GreaterThanFilter,
        GreaterThanEqualFilter,
        InFilter,
    )),
    (Number, (
        EqualFilter,
        NotEqualFilter,
        LessThanFilter,
        LessThanEqualFilter,
        GreaterThanFilter,
        GreaterThanEqualFilter,
        InFilter,
    )),
    (String, (
        EqualFilter,
        NotEqualFilter,
        StringContainsFilter,
        StringIContainsFilter,
        StartsWithFilter,
        IStartsWithFilter,
        EndsWithFilter,
        IEndsWithFilter,
        InFilter,
    )),
    (Date, (
        EqualFilter,
        NotEqualFilter,
        LessThanFilter,
        LessThanEqualFilter,
        GreaterThanFilter,
        GreaterThanEqualFilter,
        DateBetweenFilter,
        InFilter,
    )),
    (DateTime, (
        EqualFilter,
        NotEqualFilter,
        LessThanFilter,
        LessThanEqualFilter,
        GreaterThanFilter,
        GreaterThanEqualFilter,
        DateBetweenFilter,
    )),
    (DateString, (
        EqualFilter,
        NotEqualFilter,
        LessThanFilter,
        LessThanEqualFilter,
        GreaterThanFilter,
        GreaterThanEqualFilter,
        DateBetweenFilter,
        InFilter,
    )),
    (DateTimeString, (
        EqualFilter,
        NotEqualFilter,
        LessThanFilter,
        LessThanEqualFilter,
        GreaterThanFilter,
        GreaterThanEqualFilter,
        DateBetweenFilter
    )),
    (Array, (
        ContainsFilter,
    )),
    (ToOne, (
        EqualFilter,
        NotEqualFilter,
        InFilter,
    )),
    (ToMany, (
        ContainsFilter,
    )),
)


class Condition(object):
    def __init__(self, attribute, filter, value):
        self.attribute = attribute
        self.filter = filter
        self.value = value

    def __call__(self, item):
        return self.filter.op(get_value(self.attribute, item, None), self.value)


def _get_names_for_filter(filter, filter_names=FILTER_NAMES):
    for f, name in filter_names:
        if f == filter:
            yield name


def filters_for_field_class(field_class,
                            filters_by_type=FILTERS_BY_TYPE):
    """
    Looks up available filters from the most appropriate base class.

    :param field_class:
    :param filters_by_type:
    :return:
    """
    filters_by_type = dict(filters_by_type)
    for cls in (field_class,) + field_class.__bases__:
        if cls in filters_by_type:
            return filters_by_type[cls]
    return ()

def filters_for_fields(fields,
                       filters_expression,
                       filter_names=FILTER_NAMES,
                       filters_by_type=FILTERS_BY_TYPE):
    """
    The filters-expression can be a :class:`bool` or a :class:`dict` keyed by field names. The values of the
    :class:`dict` can be either a :class:`bool` or a list of filter names. The `'*'` attribute is a wildcard
    for any remaining field names.

    For example, the following allows all filters:

    ::

        filters = True

    The following allows filtering on the ``"name"`` field:

    ::

        filters = {
            "name": True
        }

    The following allows filtering by equals and not equals on the ``"name"`` field:

    ::

        filters = {
            "name": ['eq', 'ne']
        }

    In addition it is also possible to specify custom filters this way:

    ::

        filters = {
            "name": {
                'text': MyTextFilter
            },
            "*": True
        }

    :param dict fields:
    :param filters_expression:
    :return: a dict of dicts with field names, filter names and filters
    """
    filters = {}
    filters_by_type = dict(filters_by_type)

    for field_name, field in fields.items():
        field_filters = {
            name: filter
            for filter in filters_for_field_class(field.__class__, filters_by_type)
            for name in _get_names_for_filter(filter, filter_names)
        }

        if isinstance(filters_expression, dict):
            try:
                field_expression = filters_expression[field_name]
            except KeyError:
                try:
                    field_expression = filters_expression['*']
                except KeyError:
                    continue

            if isinstance(field_expression, dict):
                field_filters = field_expression
            elif isinstance(field_expression, (list, tuple)):
                field_filters = {
                    name: filter
                    for name, filter in field_filters.items()
                    if name in field_expression
                }
            elif field_expression is not True:
                continue
        elif filters_expression is not True:
            continue

        if field_filters:
            filters[field_name] = field_filters

    return filters


def convert_filters(value, field_filters):
    if isinstance(value, dict) and len(value) == 1:
        filter_name = next(iter(value))

        # search for filters in the format {"$filter": condition}
        if len(filter_name) > 1 and filter_name.startswith('$'):
            filter_name = filter_name[1:]

            for filter in field_filters.values():
                if filter_name == filter.name:
                    return filter.convert(value)

    filter = field_filters[None]
    return filter.convert(value)


def simplify_schema_for_filter(schema):
    """

    Removes properties from a schema that are not relevant to a filter; namely: "readOnly".

    :param dict schema:
    :return:
    """
    if schema:
        return {
            key: value
            for key, value in schema.items()
            if key not in ('readOnly',)
            }
    return schema<|MERGE_RESOLUTION|>--- conflicted
+++ resolved
@@ -2,12 +2,8 @@
 
 from .schema import Schema
 from .utils import get_value
-<<<<<<< HEAD
-from .fields import Integer, Boolean, Number, String, Array, ToOne, ToMany, Date, DateTime, DateString, DateTimeString, Uri, ItemUri
-=======
 from .fields import Integer, Boolean, Number, String, Array, ToOne, ToMany, Date, DateTime, DateString, DateTimeString, \
     Custom
->>>>>>> d52e8f52
 
 
 class BaseFilter(Schema):
@@ -232,16 +228,6 @@
 )
 
 FILTERS_BY_TYPE = (
-    (Uri, (
-        EqualFilter,
-        NotEqualFilter,
-        InFilter
-    )),
-    (ItemUri, (
-        EqualFilter,
-        NotEqualFilter,
-        InFilter
-    )),
     (Boolean, (
         EqualFilter,
         NotEqualFilter,
